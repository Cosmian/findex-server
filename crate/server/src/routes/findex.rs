use std::sync::Arc;

use actix_web::{
    post,
    web::{self, Bytes, Data},
    HttpRequest, HttpResponse,
};
use cosmian_findex::{Address, MemoryADT, ADDRESS_LENGTH};
<<<<<<< HEAD
use cosmian_findex_structs::{Addresses, Guard, OptionalWords, Permission, Tasks, WORD_LENGTH};
use openssl::sha::Sha256;
use tracing::trace;
=======
use cosmian_findex_structs::{
    Addresses, Guard, OptionalWords, Permission, Tasks, SERVER_ADDRESS_LENGTH, UID_LENGTH,
    WORD_LENGTH,
};
use tracing::trace;
use uuid::Uuid;
>>>>>>> b29e3abb

use crate::{
    core::FindexServer,
    error::server::FindexServerError,
    routes::{check_permission, error::ResponseBytes},
};

// TODO(hatem): reduce cloning

<<<<<<< HEAD
fn hash_address(a: &Address<ADDRESS_LENGTH>, index_id: &str) -> Address<ADDRESS_LENGTH> {
    let mut hasher = Sha256::default();
    hasher.update(a.as_ref());
    hasher.update(index_id.as_bytes());
    let bytes = hasher.finish();
    let mut a = Address::default();
    a.copy_from_slice(&bytes[..ADDRESS_LENGTH]);
    a
=======
#[allow(clippy::indexing_slicing)]
fn prepend_index_id(
    address: &Address<ADDRESS_LENGTH>,
    index_id: &Uuid,
) -> Address<SERVER_ADDRESS_LENGTH> {
    let mut server_address = Address::<{ SERVER_ADDRESS_LENGTH }>::default();
    server_address[..UID_LENGTH].copy_from_slice(index_id.as_bytes());
    server_address[UID_LENGTH..].copy_from_slice(&**address);
    server_address
>>>>>>> b29e3abb
}

#[post("/indexes/{index_id}/batch_read")]
pub(crate) async fn findex_batch_read(
    req: HttpRequest,
    index_id: web::Path<String>,
    bytes: Bytes,
    findex_server: Data<Arc<FindexServer>>,
) -> ResponseBytes {
    let user = findex_server.get_user(&req);
    trace!("user {user}: POST /indexes/{index_id}/batch_read");

    check_permission(&user, &index_id, Permission::Read, &findex_server).await?;

    // Parse index_id
    let index_id = Uuid::parse_str(&index_id)?;

    let bytes_slice = bytes.as_ref();
    let addresses = Addresses::deserialize(bytes_slice)?;

    let addresses = addresses
        .into_inner()
        .into_iter()
<<<<<<< HEAD
        .map(|a| hash_address(&a, &index_id))
=======
        .map(|a| prepend_index_id(&a, &index_id))
>>>>>>> b29e3abb
        .collect::<Vec<_>>();

    trace!("batch_read: number of addresses {}:", addresses.len());

    let result_words = OptionalWords::new(findex_server.db.batch_read(addresses).await?);
    trace!(
        "batch_read successful. Number of non null words: {}.",
        result_words
            .clone()
            .into_inner()
            .iter()
            .fold(0, |acc, x| acc + i32::from(x.is_some()))
    );

    // Convert Vec<Option<[u8; WORD_LENGTH]>> to Vec<u8>
    let response_bytes = Bytes::from(result_words.serialize()?);

    Ok(HttpResponse::Ok()
        .content_type("application/octet-stream")
        .body(response_bytes))
}

#[post("/indexes/{index_id}/guarded_write")]
pub(crate) async fn findex_guarded_write(
    req: HttpRequest,
    index_id: web::Path<String>,
    bytes: Bytes,
    findex_server: Data<Arc<FindexServer>>,
) -> ResponseBytes {
    const OPERATION_NAME: &str = "guarded_write";
    const INVALID_REQUEST: &str = "Invalid request.";
    let user = findex_server.get_user(&req);

    trace!("user {user}: POST /indexes/{index_id}/guarded_write");

    check_permission(&user, &index_id, Permission::Write, &findex_server).await?;

    // Parse index_id
    let index_id = Uuid::parse_str(&index_id)?;

    let error_prefix: String =
        format!("Invalid {OPERATION_NAME} request by {user} on index {index_id}.");

    let discriminant_flag = bytes.get(ADDRESS_LENGTH); // 0 or 1. 0 means None, 1 means Some. Assumes the first ADDRESS_LENGTH bytes are the address

    let flag = if let Some(f) = discriminant_flag {
        match *f {
            0 => false,
            1 => true,
            invalid => {
                trace!(
                    "{error_prefix} Invalid discriminant flag. Expected 0 or 1, found {invalid}"
                );
                return Err(FindexServerError::InvalidRequest(
                    INVALID_REQUEST.to_owned(),
                ));
            }
        }
    } else {
        trace!("{error_prefix} Invalid discriminant flag. Expected 0 or 1, found None");
        return Err(FindexServerError::InvalidRequest(
            INVALID_REQUEST.to_owned(),
        ));
    };

    let guard_len = if flag {
        ADDRESS_LENGTH + 1 + WORD_LENGTH
    } else {
        ADDRESS_LENGTH + 1
    };

    let guard = bytes.get(..guard_len);
    if guard.is_none() {
        trace!("{error_prefix} Could not parse guard.");
        return Err(FindexServerError::InvalidRequest(
            INVALID_REQUEST.to_owned(),
        ));
    }
    #[allow(clippy::unwrap_used)] // guard and tasks are checked to be Some just above
    let guard = Guard::deserialize(guard.unwrap())?;

    let tasks = bytes.get(guard_len..);
    if tasks.is_none() {
        trace!("{error_prefix} Could not parse tasks to be written.");
        return Err(FindexServerError::InvalidRequest(
            INVALID_REQUEST.to_owned(),
        ));
    }
    #[allow(clippy::unwrap_used)] // same as above, already checked to be Some
    let tasks = Tasks::deserialize(tasks.unwrap())?;

    let (a_g, w_g) = guard.into_inner();
    let bindings = tasks
        .into_inner()
        .into_iter()
<<<<<<< HEAD
        .map(|(a, w)| (hash_address(&a, &index_id), w))
=======
        .map(|(a, w)| (prepend_index_id(&a, &index_id), w))
>>>>>>> b29e3abb
        .collect::<Vec<_>>();

    let result_word = findex_server
        .db
<<<<<<< HEAD
        .guarded_write((hash_address(&a_g, &index_id), w_g), bindings)
=======
        .guarded_write((prepend_index_id(&a_g, &index_id), w_g), bindings)
>>>>>>> b29e3abb
        .await?;

    let response_bytes = Bytes::from(OptionalWords::new(vec![result_word]).serialize()?);

    Ok(HttpResponse::Ok()
        .content_type("application/octet-stream")
        .body(response_bytes))
}<|MERGE_RESOLUTION|>--- conflicted
+++ resolved
@@ -6,18 +6,9 @@
     HttpRequest, HttpResponse,
 };
 use cosmian_findex::{Address, MemoryADT, ADDRESS_LENGTH};
-<<<<<<< HEAD
 use cosmian_findex_structs::{Addresses, Guard, OptionalWords, Permission, Tasks, WORD_LENGTH};
 use openssl::sha::Sha256;
 use tracing::trace;
-=======
-use cosmian_findex_structs::{
-    Addresses, Guard, OptionalWords, Permission, Tasks, SERVER_ADDRESS_LENGTH, UID_LENGTH,
-    WORD_LENGTH,
-};
-use tracing::trace;
-use uuid::Uuid;
->>>>>>> b29e3abb
 
 use crate::{
     core::FindexServer,
@@ -27,7 +18,6 @@
 
 // TODO(hatem): reduce cloning
 
-<<<<<<< HEAD
 fn hash_address(a: &Address<ADDRESS_LENGTH>, index_id: &str) -> Address<ADDRESS_LENGTH> {
     let mut hasher = Sha256::default();
     hasher.update(a.as_ref());
@@ -36,17 +26,6 @@
     let mut a = Address::default();
     a.copy_from_slice(&bytes[..ADDRESS_LENGTH]);
     a
-=======
-#[allow(clippy::indexing_slicing)]
-fn prepend_index_id(
-    address: &Address<ADDRESS_LENGTH>,
-    index_id: &Uuid,
-) -> Address<SERVER_ADDRESS_LENGTH> {
-    let mut server_address = Address::<{ SERVER_ADDRESS_LENGTH }>::default();
-    server_address[..UID_LENGTH].copy_from_slice(index_id.as_bytes());
-    server_address[UID_LENGTH..].copy_from_slice(&**address);
-    server_address
->>>>>>> b29e3abb
 }
 
 #[post("/indexes/{index_id}/batch_read")]
@@ -70,11 +49,7 @@
     let addresses = addresses
         .into_inner()
         .into_iter()
-<<<<<<< HEAD
         .map(|a| hash_address(&a, &index_id))
-=======
-        .map(|a| prepend_index_id(&a, &index_id))
->>>>>>> b29e3abb
         .collect::<Vec<_>>();
 
     trace!("batch_read: number of addresses {}:", addresses.len());
@@ -170,20 +145,12 @@
     let bindings = tasks
         .into_inner()
         .into_iter()
-<<<<<<< HEAD
         .map(|(a, w)| (hash_address(&a, &index_id), w))
-=======
-        .map(|(a, w)| (prepend_index_id(&a, &index_id), w))
->>>>>>> b29e3abb
         .collect::<Vec<_>>();
 
     let result_word = findex_server
         .db
-<<<<<<< HEAD
         .guarded_write((hash_address(&a_g, &index_id), w_g), bindings)
-=======
-        .guarded_write((prepend_index_id(&a_g, &index_id), w_g), bindings)
->>>>>>> b29e3abb
         .await?;
 
     let response_bytes = Bytes::from(OptionalWords::new(vec![result_word]).serialize()?);
