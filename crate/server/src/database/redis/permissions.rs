use super::Redis;
use crate::{
    database::database_traits::PermissionsTrait,
    error::{result::FResult, server::FindexServerError},
};
use async_trait::async_trait;
use cosmian_crypto_core::bytes_ser_de::Serializable;
use cosmian_findex_structs::{Permission, Permissions, WORD_LENGTH};
use redis::{
    aio::ConnectionLike, cmd, pipe, AsyncCommands, FromRedisValue, Pipeline, RedisError,
    ToRedisArgs,
};
use std::future::Future;
use tracing::{debug, instrument, trace};
use uuid::Uuid;

async fn transaction_async<
    C: ConnectionLike + Send + Clone,
    K: ToRedisArgs + Send + Sync,
    T: FromRedisValue + Send,
    F: Fn(C, Pipeline) -> Fut + Send + Sync,
    Fut: Future<Output = Result<Option<T>, RedisError>> + Send,
>(
    mut connection: C,
    keys: &[K],
    func: F,
) -> Result<T, RedisError> {
    loop {
        cmd("WATCH").arg(keys).exec_async(&mut connection).await?;

        let mut p = pipe();
        let response = func(connection.clone(), p.atomic().to_owned()).await?;

        match response {
            None => continue,
            Some(response) => {
                cmd("UNWATCH").exec_async(&mut connection).await?;
                return Ok(response);
            }
        }
    }
}

#[async_trait]
impl PermissionsTrait for Redis<WORD_LENGTH> {
    #[instrument(ret(Display), err, skip(self), level = "trace")]
    async fn create_index_id(&self, user_id: &str) -> FResult<Uuid> {
        let redis_key = user_id.as_bytes();

        let con_manager = self.manager.clone();

        let uuid = Uuid::new_v4();

        // run the transaction block.
        let (mut returned_permissions_by_redis,): (Vec<Vec<u8>>,) = {
            let _guard = self.lock.lock().await;
            transaction_async(con_manager, &[redis_key], |mut con, mut pipe| async move {
                // load the old value, so we know what to increment.
                let mut values: Vec<Vec<u8>> = con.get(redis_key).await?;
                trace!("values: {values:?}");

                let permissions = if values.is_empty() {
                    // if there is no value, we create a new one
                    Permissions::new(uuid, Permission::Admin)
                } else {
                    // Deserialize permissions.
                    // We expect only one value here but the redis.get() signature is a Vec<Vec<u8>> so we need to get only the first element.
                    let serialized_value = &values.pop().ok_or_else(|| {
                        RedisError::from((redis::ErrorKind::TypeError, "No permission found"))
                    })?;
                    let mut permissions =
                        Permissions::deserialize(serialized_value).map_err(|_e| {
                            RedisError::from((redis::ErrorKind::TypeError, "Failed to deserialize"))
                        })?;

                    permissions.grant_permission(uuid, Permission::Admin);
                    permissions
                };
                let permissions_bytes = permissions.serialize().map_err(|_e| {
                    RedisError::from((redis::ErrorKind::TypeError, "Failed to serialize"))
                })?;

                // increment
                pipe.set(redis_key, permissions_bytes.as_slice())
                    .ignore()
                    .get(redis_key)
                    .query_async(&mut con)
                    .await
            })
            .await?
        };

        // Deserialize permissions
        let serialized_value = returned_permissions_by_redis.pop().ok_or_else(|| {
            FindexServerError::Unauthorized(format!(
                "No permission found written for user {user_id}"
            ))
        })?;
        let returned_permissions = Permissions::deserialize(&serialized_value)?;

        debug!("new permissions for user {user_id}: {returned_permissions:?}",);

        Ok(uuid)
    }

    #[instrument(ret(Display), err, skip(self), level = "trace")]
    async fn get_permissions(&self, user_id: &str) -> FResult<Permissions> {
        let redis_key = user_id.as_bytes();

        let mut pipe = pipe();

        let mut values: Vec<Vec<u8>> = pipe
            .atomic()
            .get(redis_key)
            .query_async(&mut self.manager.clone())
            .await
            .map_err(FindexServerError::from)?;

        let serialized_value = &values.pop().ok_or_else(|| {
            FindexServerError::Unauthorized(format!("No permission found for {user_id}"))
        })?;

        Permissions::deserialize(serialized_value).map_err(FindexServerError::from)
    }

    async fn get_permission(&self, user_id: &str, index_id: &Uuid) -> FResult<Permission> {
        // TODO: https://github.com/Cosmian/findex-server/issues/34
        let permissions = self.get_permissions(user_id).await?;
        let permission = permissions.get_permission(index_id).ok_or_else(|| {
            FindexServerError::Unauthorized(format!(
                "No permission for {user_id} on index {index_id}"
            ))
        })?;

        Ok(permission.clone())
    }

    async fn grant_permission(
        &self,
        user_id: &str,
        permission: Permission,
        index_id: &Uuid,
    ) -> FResult<()> {
        let redis_key = user_id.as_bytes().to_vec();

        let _guard = self.lock.lock().await;
        let _p = self.get_permissions(user_id).await;

        let permissions = match _p {
            Ok(mut permissions) => {
                debug!("permissions that are going to be set: {permissions:?}",);
                permissions.grant_permission(*index_id, permission); // adds the "new" permission to the existing ones
                permissions
            }
            Err(_) => Permissions::new(*index_id, permission),
        };

        let mut pipe = pipe();
        let () = pipe
            .atomic()
            .set(&redis_key, permissions.serialize()?.as_slice())
            .query_async(&mut self.manager.clone())
            .await
            .map_err(FindexServerError::from)?;

        let mut pipe = redis::pipe();
        let mut values: Vec<Vec<u8>> = pipe
            .atomic()
            .get(redis_key)
            .query_async(&mut self.manager.clone())
            .await
            .map_err(FindexServerError::from)?;

        let _ = &values.pop().ok_or_else(|| {
            FindexServerError::Unauthorized(format!("No permission found for {user_id}"))
        })?;

        Ok(())
    }

    #[instrument(ret, err, skip(self), level = "trace")]
    async fn revoke_permission(&self, user_id: &str, index_id: &Uuid) -> FResult<()> {
        let key = user_id.as_bytes();
        let _guard = self.lock.lock().await;
        match self.get_permissions(user_id).await {
            Ok(mut permissions) => {
                permissions.revoke_permission(index_id);

                let mut pipe = pipe();
                pipe.set::<_, _>(key, permissions.serialize()?.as_slice());

                pipe.atomic()
                    .query_async::<()>(&mut self.manager.clone())
                    .await
                    .map_err(FindexServerError::from)?;
            }
            Err(_) => {
                trace!("Nothing to revoke since no permission found for index {index_id}");
            }
        };

        Ok(())
    }
}

#[cfg(test)]
<<<<<<< HEAD
mod tests {
    use std::{collections::HashMap, sync::Arc};

    use super::*;
    use crate::database::redis::Redis;

    use tokio;
    use uuid::Uuid;

    async fn setup_test_db() -> Redis<WORD_LENGTH> {
        Redis::instantiate("redis://localhost:6379", true)
=======
#[allow(
    clippy::unwrap_used,
    clippy::expect_used,
    clippy::match_same_arms,
    clippy::option_if_let_else,
    clippy::panic,
    clippy::indexing_slicing,
    clippy::get_unwrap
)] // this is test code, we want to panic if something goes wrong
mod tests {

    use super::*;
    use crate::config::{DBConfig, DatabaseType};
    use rand::{thread_rng, Rng};
    use std::{collections::HashMap, env, sync::Arc};
    use tokio;
    use uuid::Uuid;

    fn redis_db_config() -> DBConfig {
        let url = if let Ok(var_env) = env::var("REDIS_HOST") {
            format!("redis://{var_env}:6379")
        } else {
            "redis://localhost:6379".to_owned()
        };
        trace!("TESTS: using redis on {url}");
        DBConfig {
            database_type: DatabaseType::Redis,
            clear_database: false,
            database_url: url,
        }
    }

    fn get_db_config() -> DBConfig {
        env::var_os("FINDEX_TEST_DB").map_or_else(redis_db_config, |v| {
            match v.to_str().unwrap_or("") {
                "redis" => redis_db_config(),
                _ => redis_db_config(),
            }
        })
    }

    async fn setup_test_db() -> Redis<WORD_LENGTH> {
        let url = get_db_config().database_url;
        Redis::instantiate(url.as_str(), false)
>>>>>>> b29e3abb
            .await
            .expect("Test failed to instantiate Redis")
    }

    #[tokio::test]
<<<<<<< HEAD
    async fn test_create_index_id() {
=======
    async fn test_permissions_create_index_id() {
>>>>>>> b29e3abb
        let db = setup_test_db().await;
        let user_id = "test_user";

        // Create new index
        let index_id = db
            .create_index_id(user_id)
            .await
            .expect("Failed to create index");

<<<<<<< HEAD
        println!("index_id: {:?}", index_id);

=======
>>>>>>> b29e3abb
        // Verify permissions were created
        let permissions = db
            .get_permissions(user_id)
            .await
            .expect("Failed to get permissions");

<<<<<<< HEAD
        println!("permissions: {:?}", permissions);

=======
>>>>>>> b29e3abb
        assert!(permissions.get_permission(&index_id).is_some());
        assert_eq!(
            permissions.get_permission(&index_id).unwrap(),
            &Permission::Admin
        );
    }

    #[tokio::test]
<<<<<<< HEAD
    async fn test_grant_and_revoke_permissions() {
=======
    async fn test_permissions_grant_and_revoke_permissions() {
>>>>>>> b29e3abb
        let db = setup_test_db().await;
        let user_id = "test_user_2";
        let index_id = Uuid::new_v4();

        // Grant Read permission
        db.grant_permission(user_id, Permission::Read, &index_id)
            .await
            .expect("Failed to grant permission");

        // Verify permission was granted
        let permission = db
            .get_permission(user_id, &index_id)
            .await
            .expect("Failed to get permission");
        assert_eq!(permission, Permission::Read);

        // Grant Read, then update to Admin
        db.grant_permission(user_id, Permission::Admin, &index_id)
            .await
            .unwrap();

        let permission = db.get_permission(user_id, &index_id).await.unwrap();
        assert_eq!(permission, Permission::Admin);

        // Revoke permission
        db.revoke_permission(user_id, &index_id)
            .await
            .expect("Failed to revoke permission");

        // Verify permission was revoked
        let result = db.get_permission(user_id, &index_id).await;
<<<<<<< HEAD
        assert!(result.is_err());
    }

    #[tokio::test]
    async fn test_revoque_permission() {
        let db = setup_test_db().await;
        let user_id_boss = "user_boss";
        let user_id_subbordinate = "user_subbordinate";

        // Create new index by BOSS
        let (admin_index_id, write_index_id, read_index_id) = (
            db.create_index_id(&user_id_boss)
                .await
                .expect("Failed to create index"),
            db.create_index_id(&user_id_boss)
                .await
                .expect("Failed to create index"),
            db.create_index_id(&user_id_boss)
=======
        result.unwrap_err();
    }

    #[tokio::test]
    #[allow(clippy::unwrap_used, clippy::assertions_on_result_states)]
    async fn test_permissions_revoke_permission() {
        let db = setup_test_db().await;
        let other_user_id = "another_user";
        let test_user_id = "main_user";

        // Create new index by another user
        let (admin_index_id, write_index_id, read_index_id) = (
            db.create_index_id(other_user_id)
                .await
                .expect("Failed to create index"),
            db.create_index_id(other_user_id)
                .await
                .expect("Failed to create index"),
            db.create_index_id(other_user_id)
>>>>>>> b29e3abb
                .await
                .expect("Failed to create index"),
        );
        let permission_kinds = [Permission::Admin, Permission::Write, Permission::Read];
        for (index_id, permission_kind) in vec![admin_index_id, write_index_id, read_index_id]
            .into_iter()
            .zip(permission_kinds.into_iter())
        {
            // Grant permission
<<<<<<< HEAD
            db.grant_permission(user_id_subbordinate, permission_kind.clone(), &index_id)
=======
            db.grant_permission(test_user_id, permission_kind.clone(), &index_id)
>>>>>>> b29e3abb
                .await
                .expect("Failed to grant permission {permission_kind}");

            // Verify permission was granted
            let permission = db
<<<<<<< HEAD
                .get_permission(user_id_subbordinate, &index_id)
=======
                .get_permission(test_user_id, &index_id)
>>>>>>> b29e3abb
                .await
                .expect("Failed to get permission {permission_kind}");
            assert_eq!(permission, permission_kind);

            // Revoke permission
<<<<<<< HEAD
            db.revoke_permission(user_id_subbordinate, &index_id)
=======
            db.revoke_permission(test_user_id, &index_id)
>>>>>>> b29e3abb
                .await
                .expect("Failed to revoke permission {permission_kind}");

            // Verify permission was revoked
<<<<<<< HEAD
            let result = db.get_permission(user_id_subbordinate, &index_id).await;
            assert!(result.is_err());
        }

        // Now, we create two indexes for the subbordinate, we revoke the permission for one of them and we check that the other one is still there
        let (index_id1, index_id2) = (
            db.create_index_id(&user_id_subbordinate)
                .await
                .expect("Failed to create index"),
            db.create_index_id(&user_id_subbordinate)
=======
            let result = db.get_permission(test_user_id, &index_id).await;
            result.unwrap_err();
        }

        // Now, we create two indexes for the test_user, we revoke the permission for one of them and we check that the other one is still there
        let (index_id1, index_id2) = (
            db.create_index_id(test_user_id)
                .await
                .expect("Failed to create index"),
            db.create_index_id(test_user_id)
>>>>>>> b29e3abb
                .await
                .expect("Failed to create index"),
        );

        // revoke permission for index_id1
<<<<<<< HEAD
        db.revoke_permission(user_id_subbordinate, &index_id1)
=======
        db.revoke_permission(test_user_id, &index_id1)
>>>>>>> b29e3abb
            .await
            .expect("Failed to revoke permission");

        // Verify permission of index_id2 is still there
        let permission = db
<<<<<<< HEAD
            .get_permission(user_id_subbordinate, &index_id2)
=======
            .get_permission(test_user_id, &index_id2)
>>>>>>> b29e3abb
            .await
            .expect("Failed to get permission");
        assert_eq!(permission, Permission::Admin);
    }

    #[tokio::test]
<<<<<<< HEAD
    async fn test_nonexistent_user_and_permission() {
=======
    async fn test_permissions_nonexistent_user_and_permission() {
>>>>>>> b29e3abb
        let db = setup_test_db().await;
        let user_id = "nonexistent_user";
        let index_id = Uuid::new_v4();

        // Try to get permissions for nonexistent user
        let result = db.get_permissions(user_id).await;
<<<<<<< HEAD
        assert!(result.is_err());

        // Try to get specific permission
        let result = db.get_permission(user_id, &index_id).await;
        assert!(result.is_err());
=======
        result.unwrap_err();

        // Try to get specific permission
        let result = db.get_permission(user_id, &index_id).await;
        result.unwrap_err();
>>>>>>> b29e3abb

        // Revoke a non existent permission, should not fail
        db.revoke_permission("someone", &Uuid::new_v4())
            .await
            .unwrap();
    }
<<<<<<< HEAD
=======

>>>>>>> b29e3abb
    fn update_expected_results(
        previous_state: HashMap<Uuid, Permission>,
        operation: usize,
        permission: u8,
        index: Uuid,
    ) -> HashMap<Uuid, Permission> {
<<<<<<< HEAD
        let mut updated_state = previous_state.clone();
=======
        let mut updated_state = previous_state;
>>>>>>> b29e3abb
        match operation {
            0 => {
                // create new index
                updated_state.insert(index, Permission::Admin);
            }
            1 => {
                // grant new permission
                // won't panic because permission is either 0, 1 or 2
                updated_state.insert(index, Permission::try_from(permission).unwrap());
            }
            2 => {
                // revoke permission
                updated_state.remove(&index);
            }
            _ => panic!("Invalid operation"),
        }
        updated_state
    }

<<<<<<< HEAD
    use rand::{thread_rng, Rng};
    /// The testing strategy will be the following :
    ///
    /// Ininitialization:
    /// - u random users are created where u is a random number between 1 and 100 (inclusive)
    /// - (test will be documented later on)
    #[tokio::test]
    async fn test_concurrent_grand_revoque_permissions() {
        const MAX_USERS: usize = 1;
        const MAX_INDEXES: usize = 100;
=======
    /// The testing strategy will be the following:
    ///
    /// Initialization:
    /// - u random users are created where u is a random number between 1 and MAX_USERS (inclusive)
    /// - A fixed set of MAX_INDEXES random UUIDs is generated to represent available indexes
    ///
    /// Assumption:
    /// - Each user starts with no permissions
    /// - The function "grant_permission" is correct, for practical purposes, we will simulate its usage to ensure predictable test outcomes
    ///
    /// For each user:
    /// - MAX_OPS random operations are generated, where each operation is one of:
    ///   0: Create new index (grants Admin permission)
    ///   1: Grant new permission (Read, Write, or Admin)
    ///   2: Revoke permission
    /// - The expected permission state is tracked after each operation
    ///
    /// Concurrent Execution:
    /// - Each user's operations run concurrently in separate tasks
    /// - After each operation:
    ///   - The actual permissions are retrieved from the database
    ///   - The actual state is compared with the expected state
    ///   - Any mismatch fails the test
    #[tokio::test]
    async fn test_permissions_concurrent_grand_revoque_permissions() {
        const MAX_USERS: usize = 1;
>>>>>>> b29e3abb
        const MAX_OPS: usize = 20;
        let mut rng = thread_rng();

        let users: Vec<String> = (0..rng.gen_range(1..=MAX_USERS))
<<<<<<< HEAD
            .map(|i| format!("user_{}", i))
            .collect();

        let indexes: Vec<Uuid> = (0..=MAX_INDEXES).map(|_| Uuid::new_v4()).collect();

        let mut operations: HashMap<&str, Vec<(usize, u8, Uuid)>> = HashMap::new();
        let mut expected_state: HashMap<&str, Vec<HashMap<Uuid, Permission>>> = HashMap::new();
        // Initialize empty vectors for each user
        for user in users.iter() {
=======
            .map(|i| format!("user_{i}"))
            .collect();

        let mut operations: HashMap<&str, Vec<(usize, u8, Uuid)>> = HashMap::new();
        let mut expected_state: HashMap<&str, Vec<HashMap<Uuid, Permission>>> = HashMap::new();
        // Initialize empty vectors for each user
        for user in &users {
>>>>>>> b29e3abb
            operations.insert(user.as_str(), Vec::new());
            expected_state.insert(user.as_str(), Vec::new());
        }
        for user in users.clone() {
<<<<<<< HEAD
            for i in 0..MAX_OPS {
                let user_str = user.as_str();
                let op = (
                    rng.gen_range(0..=2), // 0: create new index, 1: grant new permission, 2: revoke permission
                    rng.gen_range(0..=2), // If the operation is to grant a new permission, the permission is either Read 0, Write 1 or Admin 2
                    indexes[rng.gen_range(0..indexes.len())], // Get UUID directly from indexes
                );
=======
            let user_str = user.as_str();
            for i in 0..MAX_OPS {
                let mut op = if i == 0 {
                    // First operation is always to create a new index
                    (0, 0, Uuid::new_v4())
                } else {
                    (
                        rng.gen_range(0..=2), // 0: create new index, 1: grant new permission, 2: revoke permission
                        rng.gen_range(0..=2), // If the operation is to grant a new permission, the permission is either Read 0, Write 1 or Admin 2
                        Uuid::new_v4(),       // Get UUID directly from indexes
                    )
                };
                if op.0 > 0 && i > 0 {
                    // if operation is not "create", rather use one of the created indexes to stay realistic
                    let chosen_index = rng.gen_range(0..i);
                    op.2 = operations.get(user_str).expect("User should exist")[chosen_index].2;
                }
>>>>>>> b29e3abb

                // Append the operation to the user's vector
                operations
                    .get_mut(user_str)
                    .expect("User should exist")
                    .push(op);

                // Get the previous state
                let previous_state: HashMap<Uuid, Permission> = if i == 0 {
                    HashMap::new()
                } else {
                    expected_state.get(user_str).unwrap()[i - 1].clone()
                };

                // Update the expected state
                let updated_state = update_expected_results(previous_state, op.0, op.1, op.2);

                // Append the updated state to the user's vector
                expected_state
                    .get_mut(user_str)
                    .expect("User should exist")
                    .push(updated_state);
            }
        }

        let mut handles = vec![];
        let dba = setup_test_db().await;
        let be = Arc::new(dba);

        for user in &users {
            let db = Arc::clone(&be);
            let user = user.clone();
            let ops = operations[user.as_str()].clone();
            let expected_states = expected_state[user.as_str()].clone();
<<<<<<< HEAD
            // let db = Arc::clone(&db);
=======
>>>>>>> b29e3abb

            handles.push(tokio::spawn(async move {
                for (op_idx, op) in ops.iter().enumerate() {
                    // Execute operation
                    match op.0 {
                        0 => {
<<<<<<< HEAD
                            // Create index operation
                            // simulate the create index by granting an admin permission on a new index froom the list
                            // let permission =
                            //     Permission::try_from(op.1).expect("Invalid permission value");
                            db.grant_permission(&user, Permission::Admin, &op.2)
                                .await
                                .expect("Failed to grant permission");
                            // db.create_index_id(&user)
                            //     .await
                            //     .expect("Failed to create index");
=======
                            // Simulate new index creation
                            db.grant_permission(&user, Permission::Admin, &op.2)
                                .await
                                .expect("Failed to grant permission");
>>>>>>> b29e3abb
                        }
                        1 => {
                            // Grant permission
                            let permission =
                                Permission::try_from(op.1).expect("Invalid permission value");
                            db.grant_permission(&user, permission, &op.2)
                                .await
                                .expect("Failed to grant permission");
                        }
                        2 => {
                            // Revoke permission
                            db.revoke_permission(&user, &op.2)
                                .await
                                .expect("Failed to revoke permission");
                        }
                        _ => panic!("Invalid operation type"),
                    }

                    // Validate permissions after operation
                    let current_permissions = db
                        .get_permissions(&user)
                        .await
                        .expect("Failed to get permissions");

                    // Convert expected state to Permissions struct
                    let expected_permissions = Permissions {
                        permissions: expected_states[op_idx].clone(),
                    };

                    assert_eq!(
                        current_permissions, expected_permissions,
<<<<<<< HEAD
                        "Permissions mismatch for user {} after operation {}",
                        user, op_idx
=======
                        "Permissions mismatch for user {user} after operation {op_idx}",
>>>>>>> b29e3abb
                    );
                }
            }));
        }

        // Wait for all tasks to complete
        for handle in handles {
<<<<<<< HEAD
            handle.await.unwrap(); //.expect("Task failed");
        }

        println!("All tasks completed successfully");
=======
            handle.await.unwrap();
        }
>>>>>>> b29e3abb
    }
}<|MERGE_RESOLUTION|>--- conflicted
+++ resolved
@@ -204,19 +204,6 @@
 }
 
 #[cfg(test)]
-<<<<<<< HEAD
-mod tests {
-    use std::{collections::HashMap, sync::Arc};
-
-    use super::*;
-    use crate::database::redis::Redis;
-
-    use tokio;
-    use uuid::Uuid;
-
-    async fn setup_test_db() -> Redis<WORD_LENGTH> {
-        Redis::instantiate("redis://localhost:6379", true)
-=======
 #[allow(
     clippy::unwrap_used,
     clippy::expect_used,
@@ -261,17 +248,12 @@
     async fn setup_test_db() -> Redis<WORD_LENGTH> {
         let url = get_db_config().database_url;
         Redis::instantiate(url.as_str(), false)
->>>>>>> b29e3abb
             .await
             .expect("Test failed to instantiate Redis")
     }
 
     #[tokio::test]
-<<<<<<< HEAD
-    async fn test_create_index_id() {
-=======
     async fn test_permissions_create_index_id() {
->>>>>>> b29e3abb
         let db = setup_test_db().await;
         let user_id = "test_user";
 
@@ -281,22 +263,12 @@
             .await
             .expect("Failed to create index");
 
-<<<<<<< HEAD
-        println!("index_id: {:?}", index_id);
-
-=======
->>>>>>> b29e3abb
         // Verify permissions were created
         let permissions = db
             .get_permissions(user_id)
             .await
             .expect("Failed to get permissions");
 
-<<<<<<< HEAD
-        println!("permissions: {:?}", permissions);
-
-=======
->>>>>>> b29e3abb
         assert!(permissions.get_permission(&index_id).is_some());
         assert_eq!(
             permissions.get_permission(&index_id).unwrap(),
@@ -305,11 +277,7 @@
     }
 
     #[tokio::test]
-<<<<<<< HEAD
-    async fn test_grant_and_revoke_permissions() {
-=======
     async fn test_permissions_grant_and_revoke_permissions() {
->>>>>>> b29e3abb
         let db = setup_test_db().await;
         let user_id = "test_user_2";
         let index_id = Uuid::new_v4();
@@ -341,26 +309,6 @@
 
         // Verify permission was revoked
         let result = db.get_permission(user_id, &index_id).await;
-<<<<<<< HEAD
-        assert!(result.is_err());
-    }
-
-    #[tokio::test]
-    async fn test_revoque_permission() {
-        let db = setup_test_db().await;
-        let user_id_boss = "user_boss";
-        let user_id_subbordinate = "user_subbordinate";
-
-        // Create new index by BOSS
-        let (admin_index_id, write_index_id, read_index_id) = (
-            db.create_index_id(&user_id_boss)
-                .await
-                .expect("Failed to create index"),
-            db.create_index_id(&user_id_boss)
-                .await
-                .expect("Failed to create index"),
-            db.create_index_id(&user_id_boss)
-=======
         result.unwrap_err();
     }
 
@@ -380,7 +328,6 @@
                 .await
                 .expect("Failed to create index"),
             db.create_index_id(other_user_id)
->>>>>>> b29e3abb
                 .await
                 .expect("Failed to create index"),
         );
@@ -390,47 +337,23 @@
             .zip(permission_kinds.into_iter())
         {
             // Grant permission
-<<<<<<< HEAD
-            db.grant_permission(user_id_subbordinate, permission_kind.clone(), &index_id)
-=======
             db.grant_permission(test_user_id, permission_kind.clone(), &index_id)
->>>>>>> b29e3abb
                 .await
                 .expect("Failed to grant permission {permission_kind}");
 
             // Verify permission was granted
             let permission = db
-<<<<<<< HEAD
-                .get_permission(user_id_subbordinate, &index_id)
-=======
                 .get_permission(test_user_id, &index_id)
->>>>>>> b29e3abb
                 .await
                 .expect("Failed to get permission {permission_kind}");
             assert_eq!(permission, permission_kind);
 
             // Revoke permission
-<<<<<<< HEAD
-            db.revoke_permission(user_id_subbordinate, &index_id)
-=======
             db.revoke_permission(test_user_id, &index_id)
->>>>>>> b29e3abb
                 .await
                 .expect("Failed to revoke permission {permission_kind}");
 
             // Verify permission was revoked
-<<<<<<< HEAD
-            let result = db.get_permission(user_id_subbordinate, &index_id).await;
-            assert!(result.is_err());
-        }
-
-        // Now, we create two indexes for the subbordinate, we revoke the permission for one of them and we check that the other one is still there
-        let (index_id1, index_id2) = (
-            db.create_index_id(&user_id_subbordinate)
-                .await
-                .expect("Failed to create index"),
-            db.create_index_id(&user_id_subbordinate)
-=======
             let result = db.get_permission(test_user_id, &index_id).await;
             result.unwrap_err();
         }
@@ -441,78 +364,50 @@
                 .await
                 .expect("Failed to create index"),
             db.create_index_id(test_user_id)
->>>>>>> b29e3abb
                 .await
                 .expect("Failed to create index"),
         );
 
         // revoke permission for index_id1
-<<<<<<< HEAD
-        db.revoke_permission(user_id_subbordinate, &index_id1)
-=======
         db.revoke_permission(test_user_id, &index_id1)
->>>>>>> b29e3abb
             .await
             .expect("Failed to revoke permission");
 
         // Verify permission of index_id2 is still there
         let permission = db
-<<<<<<< HEAD
-            .get_permission(user_id_subbordinate, &index_id2)
-=======
             .get_permission(test_user_id, &index_id2)
->>>>>>> b29e3abb
             .await
             .expect("Failed to get permission");
         assert_eq!(permission, Permission::Admin);
     }
 
     #[tokio::test]
-<<<<<<< HEAD
-    async fn test_nonexistent_user_and_permission() {
-=======
     async fn test_permissions_nonexistent_user_and_permission() {
->>>>>>> b29e3abb
         let db = setup_test_db().await;
         let user_id = "nonexistent_user";
         let index_id = Uuid::new_v4();
 
         // Try to get permissions for nonexistent user
         let result = db.get_permissions(user_id).await;
-<<<<<<< HEAD
-        assert!(result.is_err());
-
-        // Try to get specific permission
-        let result = db.get_permission(user_id, &index_id).await;
-        assert!(result.is_err());
-=======
         result.unwrap_err();
 
         // Try to get specific permission
         let result = db.get_permission(user_id, &index_id).await;
         result.unwrap_err();
->>>>>>> b29e3abb
 
         // Revoke a non existent permission, should not fail
         db.revoke_permission("someone", &Uuid::new_v4())
             .await
             .unwrap();
     }
-<<<<<<< HEAD
-=======
-
->>>>>>> b29e3abb
+
     fn update_expected_results(
         previous_state: HashMap<Uuid, Permission>,
         operation: usize,
         permission: u8,
         index: Uuid,
     ) -> HashMap<Uuid, Permission> {
-<<<<<<< HEAD
-        let mut updated_state = previous_state.clone();
-=======
         let mut updated_state = previous_state;
->>>>>>> b29e3abb
         match operation {
             0 => {
                 // create new index
@@ -532,18 +427,6 @@
         updated_state
     }
 
-<<<<<<< HEAD
-    use rand::{thread_rng, Rng};
-    /// The testing strategy will be the following :
-    ///
-    /// Ininitialization:
-    /// - u random users are created where u is a random number between 1 and 100 (inclusive)
-    /// - (test will be documented later on)
-    #[tokio::test]
-    async fn test_concurrent_grand_revoque_permissions() {
-        const MAX_USERS: usize = 1;
-        const MAX_INDEXES: usize = 100;
-=======
     /// The testing strategy will be the following:
     ///
     /// Initialization:
@@ -570,22 +453,10 @@
     #[tokio::test]
     async fn test_permissions_concurrent_grand_revoque_permissions() {
         const MAX_USERS: usize = 1;
->>>>>>> b29e3abb
         const MAX_OPS: usize = 20;
         let mut rng = thread_rng();
 
         let users: Vec<String> = (0..rng.gen_range(1..=MAX_USERS))
-<<<<<<< HEAD
-            .map(|i| format!("user_{}", i))
-            .collect();
-
-        let indexes: Vec<Uuid> = (0..=MAX_INDEXES).map(|_| Uuid::new_v4()).collect();
-
-        let mut operations: HashMap<&str, Vec<(usize, u8, Uuid)>> = HashMap::new();
-        let mut expected_state: HashMap<&str, Vec<HashMap<Uuid, Permission>>> = HashMap::new();
-        // Initialize empty vectors for each user
-        for user in users.iter() {
-=======
             .map(|i| format!("user_{i}"))
             .collect();
 
@@ -593,20 +464,10 @@
         let mut expected_state: HashMap<&str, Vec<HashMap<Uuid, Permission>>> = HashMap::new();
         // Initialize empty vectors for each user
         for user in &users {
->>>>>>> b29e3abb
             operations.insert(user.as_str(), Vec::new());
             expected_state.insert(user.as_str(), Vec::new());
         }
         for user in users.clone() {
-<<<<<<< HEAD
-            for i in 0..MAX_OPS {
-                let user_str = user.as_str();
-                let op = (
-                    rng.gen_range(0..=2), // 0: create new index, 1: grant new permission, 2: revoke permission
-                    rng.gen_range(0..=2), // If the operation is to grant a new permission, the permission is either Read 0, Write 1 or Admin 2
-                    indexes[rng.gen_range(0..indexes.len())], // Get UUID directly from indexes
-                );
-=======
             let user_str = user.as_str();
             for i in 0..MAX_OPS {
                 let mut op = if i == 0 {
@@ -624,7 +485,6 @@
                     let chosen_index = rng.gen_range(0..i);
                     op.2 = operations.get(user_str).expect("User should exist")[chosen_index].2;
                 }
->>>>>>> b29e3abb
 
                 // Append the operation to the user's vector
                 operations
@@ -659,33 +519,16 @@
             let user = user.clone();
             let ops = operations[user.as_str()].clone();
             let expected_states = expected_state[user.as_str()].clone();
-<<<<<<< HEAD
-            // let db = Arc::clone(&db);
-=======
->>>>>>> b29e3abb
 
             handles.push(tokio::spawn(async move {
                 for (op_idx, op) in ops.iter().enumerate() {
                     // Execute operation
                     match op.0 {
                         0 => {
-<<<<<<< HEAD
-                            // Create index operation
-                            // simulate the create index by granting an admin permission on a new index froom the list
-                            // let permission =
-                            //     Permission::try_from(op.1).expect("Invalid permission value");
-                            db.grant_permission(&user, Permission::Admin, &op.2)
-                                .await
-                                .expect("Failed to grant permission");
-                            // db.create_index_id(&user)
-                            //     .await
-                            //     .expect("Failed to create index");
-=======
                             // Simulate new index creation
                             db.grant_permission(&user, Permission::Admin, &op.2)
                                 .await
                                 .expect("Failed to grant permission");
->>>>>>> b29e3abb
                         }
                         1 => {
                             // Grant permission
@@ -717,12 +560,7 @@
 
                     assert_eq!(
                         current_permissions, expected_permissions,
-<<<<<<< HEAD
-                        "Permissions mismatch for user {} after operation {}",
-                        user, op_idx
-=======
                         "Permissions mismatch for user {user} after operation {op_idx}",
->>>>>>> b29e3abb
                     );
                 }
             }));
@@ -730,14 +568,7 @@
 
         // Wait for all tasks to complete
         for handle in handles {
-<<<<<<< HEAD
-            handle.await.unwrap(); //.expect("Task failed");
-        }
-
-        println!("All tasks completed successfully");
-=======
             handle.await.unwrap();
         }
->>>>>>> b29e3abb
     }
 }